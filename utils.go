--- conflicted
+++ resolved
@@ -5,12 +5,9 @@
 	"net/http"
 	"os"
 	"path/filepath"
-<<<<<<< HEAD
+	"strings"
 
 	"github.com/missionMeteora/toolkit/errors"
-=======
-	"strings"
->>>>>>> c7f57a72
 )
 
 // FromHTTPHandler returns a Handler from an http.Handler.
@@ -68,7 +65,6 @@
 	}
 }
 
-<<<<<<< HEAD
 // BindResponse will bind a JSON http response from an apiserv endpoint
 func BindResponse(resp *http.Response, val interface{}) (err error) {
 	var r JSONResponse
@@ -94,7 +90,8 @@
 	}
 
 	return
-=======
+}
+
 // AllowCORS allows CORS responses.
 // If allowedMethods is empty, it will respond with the requested method.
 func AllowCORS(allowedMethods ...string) Handler {
@@ -116,5 +113,4 @@
 		wh.Set("Access-Control-Max-Age", "86400") // 24 hours
 		return RespOK
 	}
->>>>>>> c7f57a72
 }